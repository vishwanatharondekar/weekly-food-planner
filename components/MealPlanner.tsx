'use client';

import React, { useState, useEffect, useCallback, useRef } from 'react';
import { format, addWeeks, subWeeks, addDays, isToday, isSameDay } from 'date-fns';
import { ChevronLeft, ChevronRight, Sparkles, Trash2, X, FileDown, ShoppingCart, ChefHat, Calendar, Pencil } from 'lucide-react';
import { mealsAPI, aiAPI, authAPI } from '@/lib/api';
import { DAYS_OF_WEEK, getWeekStartDate, formatDate, debounce, getMealDisplayName, getMealPlaceholder, DEFAULT_MEAL_SETTINGS, type MealSettings, ALL_MEAL_TYPES } from '@/lib/utils';
import toast from 'react-hot-toast';
import { generateMealPlanPDF, generateShoppingListPDF } from '@/lib/pdf-generator';
import { saveVideoURLForRecipe } from '@/lib/video-url-utils';
import FullScreenLoader from './FullScreenLoader';
import PreferencesEditModal from './PreferencesEditModal';
import { analytics, AnalyticsEvents } from '@/lib/analytics';
import { isGuestUser, getRemainingGuestUsage, hasExceededGuestLimit } from '@/lib/guest-utils';

interface MealData {
  [day: string]: {
    [mealType: string]: string;
  };
}

interface MealDataWithVideos {
  [day: string]: {
    [mealType: string]: {
      name: string;
      videoUrl?: string;
    };
  };
}

interface MealPlannerProps {
  user: any;
  continueFromOnboarding?: boolean;
  onUserUpdate?: (updatedUser: any) => void;
}

export default function MealPlanner({ user, continueFromOnboarding = false, onUserUpdate }: MealPlannerProps) {
  const [currentWeek, setCurrentWeek] = useState(getWeekStartDate(new Date()));
  const [meals, setMeals] = useState<MealDataWithVideos>({});
  const [loading, setLoading] = useState(false);
  const [aiStatus, setAiStatus] = useState({ hasHistory: false, canGenerate: false });
  const [mealSettings, setMealSettings] = useState<MealSettings>(DEFAULT_MEAL_SETTINGS);
  const [savingMeals, setSavingMeals] = useState<Set<string>>(new Set()); // Track which meals are being saved
  const [showVideoModal, setShowVideoModal] = useState(false);
  const [selectedMeal, setSelectedMeal] = useState<{day: string, mealType: string} | null>(null);
  const [userLanguage, setUserLanguage] = useState<string>('en'); // Default to English
  
  // Mode switching state
  const [currentMode, setCurrentMode] = useState<'plan' | 'cook'>('plan');
  const [hasTodaysMeals, setHasTodaysMeals] = useState(false);
  const [todaysMeals, setTodaysMeals] = useState({});
  const [initialModeSet, setInitialModeSet] = useState(false);
  
  // Full screen loader states
  const [showLoader, setShowLoader] = useState(false);
  const [loaderMessage, setLoaderMessage] = useState('');
  const [loaderSubMessage, setLoaderSubMessage] = useState('');
  const [currentOperation, setCurrentOperation] = useState<'ai' | 'pdf' | 'shopping' | null>(null);
  
  // Tooltip delay states
  const [showPdfTooltip, setShowPdfTooltip] = useState(false);
  const [showShoppingTooltip, setShowShoppingTooltip] = useState(false);
  const [showAiTooltip, setShowAiTooltip] = useState(false);
  const [showOnboardingTooltip, setShowOnboardingTooltip] = useState(true);
  const pdfTooltipTimeoutRef = useRef<NodeJS.Timeout | null>(null);
  const shoppingTooltipTimeoutRef = useRef<NodeJS.Timeout | null>(null);
  const aiTooltipTimeoutRef = useRef<NodeJS.Timeout | null>(null);

  // Preferences modal state
  const [showPreferencesModal, setShowPreferencesModal] = useState(false);
  const [isUpdatingPreferences, setIsUpdatingPreferences] = useState(false);

  useEffect(() => {
    loadMealSettings();
    loadUserLanguagePreferences();
  }, []);

  // React to user prop changes - reload settings when user is updated
  useEffect(() => {
    if (user) {
      loadMealSettings();
      loadUserLanguagePreferences();
    }
  }, [user]);

  useEffect(() => {
    loadMeals();
    checkAIStatus();
  }, [currentWeek]);

  // Auto-generate meals for new users with cuisine preferences
  useEffect(() => {
    if (continueFromOnboarding) {
      // Small delay to ensure everything is loaded
      const timer = setTimeout(() => {
        performAIGeneration();
      }, 1000);
      
      return () => clearTimeout(timer);
    }
  }, [continueFromOnboarding]);
  
  // Check if there are meals planned for today
  useEffect(() => {
    if (meals && Object.keys(meals).length > 0 && mealSettings.enabledMealTypes.length > 0) {
      checkTodaysMeals(meals);
    }
  }, [meals, currentWeek, mealSettings.enabledMealTypes]);

  // Set default mode to Cook if there are meals planned for today
  useEffect(() => {
    if (hasTodaysMeals) {
      setCurrentMode('cook');
      setInitialModeSet(true);
    } else if (!initialModeSet && !hasTodaysMeals) {
      setInitialModeSet(true);
    }
  }, [hasTodaysMeals, initialModeSet]);

  const checkTodaysMeals = (meals: MealDataWithVideos) => {
    const today = new Date();
    const weekStart = getWeekStartDate(today);
    const isCurrentWeek = isSameDay(weekStart, currentWeek);
    
    if (!isCurrentWeek) {
      // setHasTodaysMeals(false);
      return;
    }

    const todayIndex = today.getDay() === 0 ? 6 : today.getDay() - 1; // Convert Sunday=0 to Sunday=6
    const todayDay = DAYS_OF_WEEK[todayIndex];
    const todaysMeals = meals[todayDay];
    
    if (!todaysMeals) {
      setHasTodaysMeals(false);
      return;
    }
    
    const hasAnyMeal = mealSettings.enabledMealTypes.some(mealType => {
      const meal = todaysMeals[mealType];
      const mealName = meal ? (typeof meal === 'string' ? meal : (meal.name || '')) : '';
      return mealName.trim().length > 0;
    });
    
    setTodaysMeals(todaysMeals);
    setHasTodaysMeals(hasAnyMeal);
  };

  // Cleanup tooltip timeouts on unmount
  useEffect(() => {
    return () => {
      if (pdfTooltipTimeoutRef.current) {
        clearTimeout(pdfTooltipTimeoutRef.current);
      }
      if (shoppingTooltipTimeoutRef.current) {
        clearTimeout(shoppingTooltipTimeoutRef.current);
      }
      if (aiTooltipTimeoutRef.current) {
        clearTimeout(aiTooltipTimeoutRef.current);
      }
    };
  }, []);

  // Helper functions for loader management
  const showFullScreenLoader = (operation: 'ai' | 'pdf' | 'shopping', message: string, subMessage?: string) => {
    setCurrentOperation(operation);
    setLoaderMessage(message);
    setLoaderSubMessage(subMessage || '');
    setShowLoader(true);
  };

  const hideFullScreenLoader = () => {
    setShowLoader(false);
    setCurrentOperation(null);
    setLoaderMessage('');
    setLoaderSubMessage('');
  };

  const handleLoaderCancel = () => {
    hideFullScreenLoader();
    setLoading(false);
    toast('Operation cancelled', { icon: 'ℹ️' });
  };

  const loadMealSettings = async () => {
    try {
      const token = localStorage.getItem('token');
      if (!token) return;

      const response = await fetch('/api/auth/meal-settings', {
        headers: {
          'Authorization': `Bearer ${token}`,
        },
      });

      if (response.ok) {
        const data = await response.json();
        const loadedSettings = data.mealSettings || DEFAULT_MEAL_SETTINGS;
        // Ensure meal types are in the correct chronological order
        const orderedSettings = {
          ...loadedSettings,
          enabledMealTypes: ALL_MEAL_TYPES.filter(type => loadedSettings.enabledMealTypes.includes(type))
        };
        setMealSettings(orderedSettings);
      }
    } catch (error) {
      console.error('Error loading meal settings:', error);
    }
  };

  const loadUserLanguagePreferences = async () => {
    try {
      const preferences = await authAPI.getLanguagePreferences();
      
      if (preferences && preferences.language) {
        setUserLanguage(preferences.language);
      }
    } catch (error) {
      console.error('Error loading language preferences:', error);
      // Keep default English
    }
  };

  const handleMealSettingsChange = (newSettings: MealSettings) => {
    setMealSettings(newSettings);
    // Reload meals to reflect new structure
    loadMeals();
  };

  const loadMeals = async () => {
    try {
      setLoading(true);
      showFullScreenLoader('ai', 'Loading Weekly Plan', 'Fetching your meal plan from the server...');
      
      const weekStart = formatDate(currentWeek);
      const response = await mealsAPI.getWeekMeals(weekStart);
      
      // Update loader message
      setLoaderMessage('Processing Meal Data');
      setLoaderSubMessage('Loading video URLs and organizing your meals...');
      
      // Load user's video URLs
      let userVideoURLs: { [recipeName: string]: string } = {};
      try {
        userVideoURLs = await authAPI.getVideoURLs();
      } catch (error) {
        console.warn('Failed to load user video URLs:', error);
      }
      
      // Convert to new format with video URLs
      const convertedMeals: MealDataWithVideos = {};
      DAYS_OF_WEEK.forEach(day => {
        convertedMeals[day] = {};
        // Load ALL meal types from the response, not just enabled ones
        ALL_MEAL_TYPES.forEach(mealType => {
          const meal = response.meals[day]?.[mealType];
          if (meal) {
            // Handle different meal data formats
            let mealName = '';
            if (typeof meal === 'string') {
              mealName = meal;
            } else if (typeof meal === 'object' && meal.name) {
              mealName = meal.name;
            } else {
              // Fallback: convert to string if it's an object
              mealName = String(meal);
            }
            
            // Look up video URL for this recipe
            const normalizedRecipeName = mealName.toLowerCase().trim();
            const videoUrl = userVideoURLs[normalizedRecipeName];
            
            convertedMeals[day][mealType] = {
              name: mealName,
              videoUrl: videoUrl || undefined
            };
          }
        });
      });
      
      setMeals(convertedMeals);
      hideFullScreenLoader();
    } catch (error) {
      console.error('Error loading meals:', error);
      hideFullScreenLoader();
      toast.error('Failed to load meals');
    } finally {
      setLoading(false);
    }
  };

  const checkAIStatus = async () => {
    try {
      const status = await aiAPI.getAIStatus();
      setAiStatus(status);
    } catch (error) {
      console.error('Error checking AI status:', error);
    }
  };

  // Debounced meal update function
  const debouncedUpdateMeal = useCallback(
    debounce(async (day: string, mealType: string, value: string) => {
      const mealKey = `${day}-${mealType}`;
      setSavingMeals(prev => new Set(prev).add(mealKey));
      
      try {
        const weekStart = formatDate(currentWeek);
        await mealsAPI.updateMeal(weekStart, day, mealType, value);
      } catch (error) {
        console.error('Error updating meal:', error);
        toast.error('Failed to update meal');
      } finally {
        setSavingMeals(prev => {
          const newSet = new Set(prev);
          newSet.delete(mealKey);
          return newSet;
        });
      }
    }, 500), // 500ms delay
    [currentWeek]
  );

  // Debounced video URL check function
  const debouncedCheckVideoURL = useCallback(
    debounce(async (day: string, mealType: string, mealName: string) => {
      if (!mealName.trim()) return;
      
      try {
        const userVideoURLs = await authAPI.getVideoURLs();
        const normalizedRecipeName = mealName.toLowerCase().trim();
        const videoUrl = userVideoURLs[normalizedRecipeName];
        
        // Update local state with video URL
        setMeals(prev => ({
          ...prev,
          [day]: {
            ...prev[day],
            [mealType]: {
              ...prev[day]?.[mealType],
              videoUrl: videoUrl || undefined
            }
          }
        }));
      } catch (error) {
        console.warn('Failed to check for video URL:', error);
      }
    }, 300), // 300ms delay for video URL checking
    []
  );

  const updateMeal = async (day: string, mealType: string, value: string) => {
    // Track meal update event
    const isNewMeal = !meals[day]?.[mealType]?.name?.trim();
    analytics.trackEvent({
      action: isNewMeal ? AnalyticsEvents.MEAL.ADD : AnalyticsEvents.MEAL.UPDATE,
      category: 'meal_planning',
      label: `${day}_${mealType}`,
      custom_parameters: {
        day,
        meal_type: mealType,
        meal_name: value,
        is_new_meal: isNewMeal,
        week_start: formatDate(currentWeek),
      },
    });

    // Update local state immediately for responsive UI
    setMeals(prev => ({
      ...prev,
      [day]: {
        ...prev[day],
        [mealType]: {
          ...prev[day]?.[mealType],
          name: value
        }
      }
    }));

    // Debounce the API call for meal saving
    debouncedUpdateMeal(day, mealType, value);
    
    // Debounce the video URL check
    debouncedCheckVideoURL(day, mealType, value);
  };

  const handleVideoUrlChange = (day: string, mealType: string, videoUrl: string) => {
    setMeals(prev => ({
      ...prev,
      [day]: {
        ...prev[day],
        [mealType]: {
          ...prev[day]?.[mealType],
          videoUrl: videoUrl || undefined
        }
      }
    }));
  };

  const openVideoModal = (day: string, mealType: string) => {
    // Track video modal opening
    analytics.trackEvent({
      action: AnalyticsEvents.VIDEO.OPEN_MODAL,
      category: 'video_management',
      custom_parameters: {
        day,
        meal_type: mealType,
        meal_name: meals[day]?.[mealType]?.name || '',
        week_start: formatDate(currentWeek),
        user_id: user?.id,
      },
    });
    
    setSelectedMeal({ day, mealType });
    setShowVideoModal(true);
  };

  const closeVideoModal = () => {
    setShowVideoModal(false);
    setSelectedMeal(null);
  };

  const focusMealInput = (day: string, mealType: string) => {
    // Find the input element for the specific day and meal type
    const inputId = `meal-input-${day}-${mealType}`;
    const inputElement = document.getElementById(inputId);
    if (inputElement) {
      inputElement.focus();
    }
  };

  const saveVideoUrl = async (videoUrl: string) => {
    if (selectedMeal) {
      const mealName = meals[selectedMeal.day]?.[selectedMeal.mealType]?.name || '';
      
      if (!mealName) {
        toast.error('Please enter a meal name first');
        return;
      }

      try {
        // Save to user's video URL collection
        await saveVideoURLForRecipe(mealName, videoUrl);
        
        // Track video URL addition
        analytics.trackEvent({
          action: AnalyticsEvents.VIDEO.ADD_URL,
          category: 'video_management',
          custom_parameters: {
            meal_name: mealName,
            day: selectedMeal.day,
            meal_type: selectedMeal.mealType,
            video_url: videoUrl,
            week_start: formatDate(currentWeek),
          },
        });
        
        // Update local state immediately
        handleVideoUrlChange(selectedMeal.day, selectedMeal.mealType, videoUrl);
        
        toast.success('Video URL saved successfully!');
      } catch (error) {
        console.error('Error saving video URL:', error);
        toast.error('Failed to save video URL');
      }
    }
    closeVideoModal();
  };

  const generateAIMeals = () => {
    console.log('Opening preferences modal for AI generation');
    setShowPreferencesModal(true);
  };

  const handlePreferencesConfirm = async (preferences: any) => {
    console.log('Updating preferences and generating AI meals');
    setIsUpdatingPreferences(true);
    
    try {
      // Update user preferences
      await authAPI.updateDishPreferences({
        dishPreferences: preferences.dishPreferences,
        onboardingCompleted: true,
      });

      // Update the user data in parent component
      if (onUserUpdate) {
        const updatedUser = {
          ...user,
          dishPreferences: preferences.dishPreferences,
          ingredients: preferences.ingredients || [],
          customIngredients: preferences.customIngredients || []
        };
        onUserUpdate(updatedUser);
      }

      // Close modal
      setShowPreferencesModal(false);
      
      // Now generate AI meals with ingredients
      await performAIGeneration(preferences.ingredients);
      
    } catch (error: any) {
      console.error('Error updating preferences:', error);
      toast.error(error.message || 'Failed to update preferences');
    } finally {
      setIsUpdatingPreferences(false);
    }
  };

  const performAIGeneration = async (ingredients?: string[]) => {
    try {
      // Check guest usage limits before proceeding
      if (isGuestUser(user?.id)) {
        if (hasExceededGuestLimit('ai')) {
          toast.error('Guest users are limited to 3 AI generations. Please create an account for unlimited access.');
          return;
        }
        
        const remaining = getRemainingGuestUsage('ai');
        if (remaining <= 1) {
          toast.success(`You have ${remaining} AI generation${remaining === 1 ? '' : 's'} remaining as a guest user.`);
        }
      }

      setLoading(true);
      showFullScreenLoader('ai', 'Getting AI Results', 'Analyzing your preferences and generating meal suggestions...');
      
      // Track AI generation start
      analytics.trackEvent({
        action: AnalyticsEvents.AI.GENERATE_MEALS,
        category: 'ai_features',
        custom_parameters: {
          week_start: formatDate(currentWeek),
          has_ingredients: !!ingredients,
          ingredient_count: ingredients?.length || 0,
          user_id: user?.id,
          is_guest: isGuestUser(user?.id),
        },
      });
      
      const weekStart = formatDate(currentWeek);
      const suggestions = await aiAPI.generateMeals(weekStart, ingredients);
      const userVideoURLs = await authAPI.getVideoURLs();

      // Update loader message
      setLoaderMessage('Processing AI Results');
      setLoaderSubMessage('Applying suggestions to your meal plan...');
      
      // Prepare updated meals with AI suggestions for empty slots
      const updatedMeals = { ...meals };
      let hasUpdates = false;
      
      // Only update empty meals, preserve existing user input
      for (const [day, dayMeals] of Object.entries(suggestions)) {
        for (const [mealType, mealName] of Object.entries(dayMeals as any)) {
          // Only update if the meal type is enabled in settings
          if (mealSettings.enabledMealTypes.includes(mealType)) {
            const currentMeal = meals[day]?.[mealType]?.name || '';
          if (!currentMeal.trim()) {
            // Check if there's a saved video URL for this recipe
            let videoUrl: string | undefined = undefined;
            try {
              const normalizedRecipeName = (mealName as string).toLowerCase().trim();
              videoUrl = userVideoURLs[normalizedRecipeName];
            } catch (error) {
              console.warn('Failed to check for video URL:', error);
            }

            // Update local state
            updatedMeals[day] = {
              ...updatedMeals[day],
                [mealType]: {
                  name: mealName as string,
                  videoUrl: videoUrl
                }
            };
            hasUpdates = true;
            }
          }
        }
      }
      
      // Save all updated meals at once if there are any changes
      if (hasUpdates) {
        await mealsAPI.createOrUpdateMealPlan(weekStart, updatedMeals);
        setMeals(updatedMeals);
      }
      
      hideFullScreenLoader();
      toast.success('AI meal suggestions applied to empty slots!');
      await checkAIStatus();
    } catch (error: any) {
      console.error('Error generating AI meals:', error);
      hideFullScreenLoader();
      
      // Handle guest limit reached error
      if (error.message && error.message.includes('Guest users are limited to')) {
        toast.error(error.message);
      } else {
        toast.error(error.message || 'Failed to generate AI suggestions');
      }
    } finally {
      setLoading(false);
    }
  };

  const clearMeals = async () => {
    // Add confirmation dialog
    const confirmed = window.confirm('Are you sure you want to clear all meals for this week? This action cannot be undone.');
    if (!confirmed) {
      return;
    }

    try {
      setLoading(true);
      showFullScreenLoader('ai', 'Clearing Meals', 'Removing all meals from this week...');
      
      // Track clear meals event
      analytics.trackEvent({
        action: AnalyticsEvents.MEAL.CLEAR_WEEK,
        category: 'meal_planning',
        custom_parameters: {
          week_start: formatDate(currentWeek),
          user_id: user?.id,
        },
      });
      
      const weekStart = formatDate(currentWeek);
      await mealsAPI.clearWeekMeals(weekStart);
      setMeals({});
      
      hideFullScreenLoader();
      toast.success('All meals cleared for this week!');
      await checkAIStatus(); // Re-check AI status after clearing
    } catch (error) {
      console.error('Error clearing meals:', error);
      hideFullScreenLoader();
      toast.error('Failed to clear meals');
    } finally {
      setLoading(false);
    }
  };

  const navigateWeek = (direction: 'prev' | 'next') => {
    // Track navigation event
    analytics.trackEvent({
      action: AnalyticsEvents.NAVIGATION.WEEK_CHANGE,
      category: 'navigation',
      custom_parameters: {
        direction,
        from_week: formatDate(currentWeek),
        to_week: formatDate(direction === 'prev' ? subWeeks(currentWeek, 1) : addWeeks(currentWeek, 1)),
        user_id: user?.id,
      },
    });
    
    if (direction === 'prev') {
      setCurrentWeek(subWeeks(currentWeek, 1));
    } else {
      setCurrentWeek(addWeeks(currentWeek, 1));
    }
  };

  const handleGeneratePDF = async () => {
    try {
      showFullScreenLoader('pdf', 'Generating PDF', 'Preparing your meal plan document...');
      
      // Track PDF generation event
      analytics.trackEvent({
        action: AnalyticsEvents.PDF.GENERATE_MEAL_PLAN,
        category: 'pdf_generation',
        custom_parameters: {
          week_start: formatDate(currentWeek),
          language: userLanguage,
          meal_count: Object.values(meals).reduce((total, dayMeals) => {
            return total + Object.values(dayMeals).filter(meal => meal.name?.trim()).length;
          }, 0),
          user_id: user?.id,
        },
      });
      
      // Convert to format expected by PDF generator
      const pdfMeals: { [day: string]: { [mealType: string]: string } } = {};
      const videoURLs: { [day: string]: { [mealType: string]: string } } = {};
      
      DAYS_OF_WEEK.forEach(day => {
        pdfMeals[day] = {};
        videoURLs[day] = {};
        mealSettings.enabledMealTypes.forEach(mealType => {
          const meal = meals[day]?.[mealType];
          if (meal) {
            pdfMeals[day][mealType] = meal.name;
            if (meal.videoUrl) {
              videoURLs[day][mealType] = meal.videoUrl;
            }
          }
        });
      });

      setLoaderMessage('Creating PDF');
      setLoaderSubMessage('Formatting your weekly meal plan...');

      await generateMealPlanPDF({
        weekStartDate: formatDate(currentWeek),
        meals: pdfMeals,
        userInfo: user,
        mealSettings,
        videoURLs,
        targetLanguage: userLanguage

      });
      
      hideFullScreenLoader();
      toast.success('PDF downloaded successfully!');
    } catch (error) {
      console.error('Error generating PDF:', error);
      hideFullScreenLoader();
      toast.error('Failed to generate PDF');
    }
  };

  const handleGenerateShoppingList = async () => {
    try {
      // Check guest usage limits before proceeding
      if (isGuestUser(user?.id)) {
        if (hasExceededGuestLimit('shopping_list')) {
          toast.error('Guest users are limited to 3 shopping list generations. Please create an account for unlimited access.');
          return;
        }
        
        const remaining = getRemainingGuestUsage('shopping_list');
        if (remaining <= 1) {
          toast.success(`You have ${remaining} shopping list generation${remaining === 1 ? '' : 's'} remaining as a guest user.`);
        }
      }

      showFullScreenLoader('shopping', 'Generating Shopping List', 'Analyzing your meals and creating a comprehensive shopping list...');
      
      // Track shopping list generation event
      analytics.trackEvent({
        action: AnalyticsEvents.PDF.GENERATE_SHOPPING_LIST,
        category: 'pdf_generation',
        custom_parameters: {
          week_start: formatDate(currentWeek),
          language: userLanguage,
          meal_count: Object.values(meals).reduce((total, dayMeals) => {
            return total + Object.values(dayMeals).filter(meal => meal.name?.trim()).length;
          }, 0),
          user_id: user?.id,
          is_guest: isGuestUser(user?.id),
        },
      });
      
      // Convert to format expected by PDF generator
      const pdfMeals: { [day: string]: { [mealType: string]: string } } = {};
      const videoURLs: { [day: string]: { [mealType: string]: string } } = {};
      
      DAYS_OF_WEEK.forEach(day => {
        pdfMeals[day] = {};
        videoURLs[day] = {};
        mealSettings.enabledMealTypes.forEach(mealType => {
          const meal = meals[day]?.[mealType];
          if (meal) {
            pdfMeals[day][mealType] = meal.name;
            if (meal.videoUrl) {
              videoURLs[day][mealType] = meal.videoUrl;
            }
          }
        });
      });

      setLoaderMessage('Creating Shopping List');
      setLoaderSubMessage('Organizing ingredients and quantities...');

      await generateShoppingListPDF({
        weekStartDate: formatDate(currentWeek),
        meals: pdfMeals,
        userInfo: user,
        mealSettings,
        videoURLs,
        targetLanguage: userLanguage

      });
      
      hideFullScreenLoader();
      toast.success('Shopping list downloaded successfully!');
    } catch (error: any) {
      console.error('Error generating shopping list:', error);
      hideFullScreenLoader();
      
      // Handle guest limit reached error
      if (error.message && error.message.includes('Guest users are limited to')) {
        toast.error(error.message);
      } else {
        toast.error('Failed to generate shopping list');
      }
    }

  };

  // Tooltip handlers with 2-second delay
  const handlePdfTooltipStart = () => {
    if (pdfTooltipTimeoutRef.current) {
      clearTimeout(pdfTooltipTimeoutRef.current);
    }
    pdfTooltipTimeoutRef.current = setTimeout(() => {
      setShowPdfTooltip(true);
    }, 1000);
  };

  const handlePdfTooltipEnd = () => {
    if (pdfTooltipTimeoutRef.current) {
      clearTimeout(pdfTooltipTimeoutRef.current);
      pdfTooltipTimeoutRef.current = null;
    }
    setShowPdfTooltip(false);
  };

  const handleShoppingTooltipStart = () => {
    if (shoppingTooltipTimeoutRef.current) {
      clearTimeout(shoppingTooltipTimeoutRef.current);
    }
    shoppingTooltipTimeoutRef.current = setTimeout(() => {
      setShowShoppingTooltip(true);
    }, 1000);
  };

  const handleShoppingTooltipEnd = () => {
    if (shoppingTooltipTimeoutRef.current) {
      clearTimeout(shoppingTooltipTimeoutRef.current);
      shoppingTooltipTimeoutRef.current = null;
    }
    setShowShoppingTooltip(false);
  };

  const handleAiTooltipStart = () => {
    if (aiTooltipTimeoutRef.current) {
      clearTimeout(aiTooltipTimeoutRef.current);
    }
    aiTooltipTimeoutRef.current = setTimeout(() => {
      setShowAiTooltip(true);
    }, 1000);
  };

  const handleAiTooltipEnd = () => {
    if (aiTooltipTimeoutRef.current) {
      clearTimeout(aiTooltipTimeoutRef.current);
      aiTooltipTimeoutRef.current = null;
    }
    setShowAiTooltip(false);
  };



  const enabledMealTypes = mealSettings.enabledMealTypes;

  const getVideoIcon = (day: string, mealType: string) => {
    const meal = meals[day]?.[mealType];
    const mealName = meal ? (typeof meal === 'string' ? meal : (meal.name || '')) : '';
    const hasText = mealName.trim().length > 0;
    
    // Only show video icon if there's text
    if (!hasText) return null;
    
    if (meal?.videoUrl) {
      return (
        <span 
          className="text-green-600 cursor-pointer"
          title="Video attached"
          onClick={() => openVideoModal(day, mealType)}
        >
          🎥
        </span>
      );
    }
    return (
      <span 
        className="text-gray-400 cursor-pointer hover:text-blue-600"
        title="Add video"
        onClick={() => openVideoModal(day, mealType)}
      >
        📹
      </span>
    );
  };

  // Mode switching functions
  const switchToPlanMode = () => {
    // Track mode switch event
    analytics.trackEvent({
      action: AnalyticsEvents.NAVIGATION.MODE_SWITCH,
      category: 'navigation',
      custom_parameters: {
        from_mode: currentMode,
        to_mode: 'plan',
        user_id: user?.id,
      },
    });
    
    setCurrentMode('plan');
  };

  const switchToCookMode = () => {
    // Track mode switch event
    analytics.trackEvent({
      action: AnalyticsEvents.NAVIGATION.MODE_SWITCH,
      category: 'navigation',
      custom_parameters: {
        from_mode: currentMode,
        to_mode: 'cook',
        user_id: user?.id,
      },
    });
    
    setCurrentMode('cook');
  };

  // Get today's meals for cook mode
  const getTodaysMeals = () => {
    const today = new Date();
    const todayIndex = today.getDay() === 0 ? 6 : today.getDay() - 1; // Convert Sunday=0 to Sunday=6
    const todayDay = DAYS_OF_WEEK[todayIndex];
    
    return {
      day: todayDay,
      date: today,
      meals: todaysMeals
    };
  };


  return (
    <div className="min-h-screen bg-gradient-to-br ">
      <div className="max-w-7xl mx-auto px-4 sm:px-6 lg:px-8 md:py-8">
        <div className="space-y-6">
<<<<<<< HEAD
          {/* Onboarding Tooltip */}
        {continueFromOnboarding && showOnboardingTooltip && (
          <div className="bg-blue-50 border border-blue-200 rounded-lg p-4 shadow-sm relative">
            <div className="flex items-start">
              <div className="flex-shrink-0">
                <div className="w-8 h-8 bg-blue-100 rounded-full flex items-center justify-center">
                  <svg className="w-4 h-4 text-blue-600" fill="none" stroke="currentColor" viewBox="0 0 24 24">
                    <path strokeLinecap="round" strokeLinejoin="round" strokeWidth={2} d="M13 16h-1v-4h-1m1-4h.01M21 12a9 9 0 11-18 0 9 9 0 0118 0z" />
                  </svg>
                </div>
              </div>
              <div className="ml-3 flex-1">
                <h3 className="text-sm font-medium text-blue-900">
                  Your meal plan is ready!
                </h3>
                <p className="mt-1 text-sm text-blue-700">
                  You're free to edit/delete any meal in the plan below. Click on any meal to modify it, or use the AI assistant to fill the empty slots.
                </p>
              </div>
              <div className="ml-4 flex-shrink-0">
                <button
                  type="button"
                  onClick={() => setShowOnboardingTooltip(false)}
                  className="bg-blue-50 rounded-md p-1.5 text-blue-400 hover:bg-blue-100 hover:text-blue-500 focus:outline-none focus:ring-2 focus:ring-blue-500 focus:ring-offset-2 focus:ring-offset-blue-50"
                >
                  <span className="sr-only">Dismiss</span>
                  <svg className="w-4 h-4" fill="none" stroke="currentColor" viewBox="0 0 24 24">
                    <path strokeLinecap="round" strokeLinejoin="round" strokeWidth={2} d="M6 18L18 6M6 6l12 12" />
                  </svg>
                </button>
              </div>
            </div>
          </div>
        )}
=======

>>>>>>> a5984e09dfb98d15a42da8db28b8c1c1995ed933

        {/* Mode Switcher - Chrome-like Full Width Tabs */}
        {!continueFromOnboarding && <div className="w-full bg-white/80 backdrop-blur-sm shadow-lg border border-slate-200 border-b-0">
          <div className="flex">
            {/* Cook Mode Tab - Left Side */}
            <button
              onClick={switchToCookMode}
              disabled={!hasTodaysMeals}
              className={`relative flex-1 flex items-center justify-center px-8 py-4 text-sm font-medium transition-all duration-200 ${
                currentMode === 'cook'
                  ? 'bg-white text-gray-900 border-b-2 border-orange-500'
                  : hasTodaysMeals
                  ? 'bg-gray-100 text-gray-600 hover:bg-orange-50 hover:text-orange-600'
                  : 'bg-gray-100 text-gray-400 cursor-not-allowed'
              }`}
            >
              {/* Angled cut for active tab */}
              {currentMode === 'cook' && (
                <div className="absolute right-0 top-0 w-0 h-0 border-l-[20px] border-l-white border-t-[40px] border-t-transparent"></div>
              )}
              
              <ChefHat className="w-4 h-4 mr-2" />
              Today's Menu
              {!hasTodaysMeals && (
                <span className="ml-2 text-xs font-normal opacity-75">(No meals)</span>
              )}
            </button>
            
            {/* Plan Mode Tab - Right Side */}
            <button
              onClick={switchToPlanMode}
              className={`relative flex-1 flex items-center justify-center px-8 py-4 text-sm font-medium transition-all duration-200 ${
                currentMode === 'plan'
                  ? 'bg-white text-gray-900 border-b-2 border-blue-500'
                  : 'bg-gray-100 text-gray-600 hover:bg-blue-50 hover:text-blue-600'
              }`}
            >
              {/* Angled cut for active tab */}
              {currentMode === 'plan' && (
                <div className="absolute left-0 top-0 w-0 h-0 border-r-[20px] border-r-white border-t-[40px] border-t-transparent"></div>
              )}
              
              <Calendar className="w-4 h-4 mr-2" />
              Plan
            </button>
          </div>
        </div>
        }

        {/* Cook Mode View */}
        {(!continueFromOnboarding && currentMode === 'cook') && hasTodaysMeals && (
          <CookModeView 
            todaysData={getTodaysMeals()}
            mealSettings={mealSettings}
            onVideoClick={openVideoModal}
          />
        )}

        {/* Plan Mode View */}
        {(continueFromOnboarding || currentMode === 'plan') && (
          <PlanModeView
            currentWeek={currentWeek}
            meals={meals}
            loading={loading}
            aiStatus={aiStatus}
            mealSettings={mealSettings}
            savingMeals={savingMeals}
            enabledMealTypes={enabledMealTypes}
            user={user}
            onNavigateWeek={navigateWeek}
            onGenerateAIMeals={generateAIMeals}
            onGeneratePDF={handleGeneratePDF}
            onGenerateShoppingList={handleGenerateShoppingList}
            onClearMeals={clearMeals}
            onUpdateMeal={updateMeal}
            onFocusMealInput={focusMealInput}
            onGetVideoIcon={getVideoIcon}
            onPdfTooltipStart={handlePdfTooltipStart}
            onPdfTooltipEnd={handlePdfTooltipEnd}
            onShoppingTooltipStart={handleShoppingTooltipStart}
            onShoppingTooltipEnd={handleShoppingTooltipEnd}
            onAiTooltipStart={handleAiTooltipStart}
            onAiTooltipEnd={handleAiTooltipEnd}
            showPdfTooltip={showPdfTooltip}
            showShoppingTooltip={showShoppingTooltip}
            showAiTooltip={showAiTooltip}
          />
        )}

        
        {showVideoModal && selectedMeal && (
          <VideoModal
            isOpen={showVideoModal}
            onClose={closeVideoModal}
            onSave={saveVideoUrl}
            currentVideoUrl={meals[selectedMeal.day]?.[selectedMeal.mealType]?.videoUrl || ''}
            mealName={meals[selectedMeal.day]?.[selectedMeal.mealType]?.name || ''}
          />
        )}
      </div>
      
      {/* Full Screen Loader */}
      <FullScreenLoader
        isVisible={showLoader}
        onCancel={handleLoaderCancel}
        message={loaderMessage}
        subMessage={loaderSubMessage}
      />

      {/* Preferences Edit Modal */}
      <PreferencesEditModal
        isOpen={showPreferencesModal}
        onClose={() => setShowPreferencesModal(false)}
        onConfirm={handlePreferencesConfirm}
        user={user}
        isLoading={isUpdatingPreferences}
      />
      </div>
    </div>
  );
}

// Cook Mode View Component
interface CookModeViewProps {
  todaysData: {
    day: string;
    date: Date;
    meals: any;
  };
  mealSettings: MealSettings;
  onVideoClick: (day: string, mealType: string) => void;
}

function CookModeView({ todaysData, mealSettings, onVideoClick }: CookModeViewProps) {
  const { day, date, meals } = todaysData;
  const enabledMealTypes = mealSettings.enabledMealTypes;

  const getVideoIcon = (mealType: string) => {
    const meal = meals[mealType];
    const mealName = meal ? (typeof meal === 'string' ? meal : (meal.name || '')) : '';
    const hasText = mealName.trim().length > 0;
    
    if (!hasText) return null;
    
    if (meal?.videoUrl) {
      return (
        <span 
          className="text-green-600 cursor-pointer text-lg"
          title="Video attached - Click to view"
          onClick={() => onVideoClick(day, mealType)}
        >
          🎥
        </span>
      );
    }
    return (
      <span 
        className="text-gray-400 cursor-pointer hover:text-blue-600 text-lg"
        title="Add video - Click to add"
        onClick={() => onVideoClick(day, mealType)}
      >
        📹
      </span>
    );
  };

  return (
    <div className="bg-gradient-to-br from-orange-50 to-red-50 rounded-xl shadow-xl border border-orange-200 overflow-hidden">
      {/* Header */}
      <div className="bg-gradient-to-r from-orange-500 to-red-500 px-6 py-6 text-white">
        <div className="flex items-center justify-between">
          <div>
            <p className="text-orange-100 mt-1">
              {day.charAt(0).toUpperCase() + day.slice(1)} • {format(date, 'MMMM d, yyyy')}
            </p>
          </div>
        </div>
      </div>

      {/* Today's Meals */}
      <div className="p-6">
        <h3 className="text-xl font-semibold text-gray-900 mb-6">Today's Menu</h3>
        
        {enabledMealTypes.length === 0 ? (
          <div className="text-center py-8 text-gray-500">
            <ChefHat className="w-16 h-16 mx-auto mb-4 text-gray-300" />
            <p>No meal types enabled in settings</p>
          </div>
        ) : (
          <div className="grid gap-4 md:grid-cols-2 lg:grid-cols-3">
            {enabledMealTypes.map((mealType) => {
              const meal = meals[mealType];
              const mealName = meal ? (typeof meal === 'string' ? meal : (meal.name || '')) : '';
              const hasMeal = mealName.trim().length > 0;
              
              return (
                <div
                  key={mealType}
                  className={`bg-white rounded-lg p-6 border-2 transition-all duration-200 ${
                    hasMeal 
                      ? 'border-orange-200 shadow-md hover:shadow-lg' 
                      : 'border-gray-200 bg-gray-50'
                  }`}
                >
                  <div className="flex items-center justify-between mb-3">
                    <h4 className="text-lg font-semibold text-gray-900">
                      {getMealDisplayName(mealType)}
                    </h4>
                    {hasMeal && getVideoIcon(mealType)}
                  </div>
                  
                  {hasMeal ? (
                    <div className="space-y-2">
                      <p className="text-gray-800 font-medium text-lg">{mealName}</p>
                      {meal?.videoUrl && (
                        <div className="flex items-center text-sm text-green-600">
                          <span className="mr-1">🎥</span>
                          <span>Video tutorial available</span>
                        </div>
                      )}
                    </div>
                  ) : (
                    <div className="text-gray-400 italic">
                      No meal planned
                    </div>
                  )}
                </div>
              );
            })}
          </div>
        )}

        {/* Cooking Tips */}
        <div className="mt-8 bg-white rounded-lg p-6 border border-orange-200">
          <h4 className="text-lg font-semibold text-gray-900 mb-3 flex items-center">
            <span className="mr-2">💡</span>
            Cooking Tips
          </h4>
          <ul className="text-gray-600 space-y-2">
            <li>• Check all ingredients before you start cooking</li>
            <li>• Prep ingredients in advance for smoother cooking</li>
            <li>• Click the video icon to watch cooking tutorials</li>
            <li>• Switch back to Plan Mode to modify your meal plan</li>
          </ul>
        </div>
      </div>
    </div>
  );
}

// Plan Mode View Component
interface PlanModeViewProps {
  currentWeek: Date;
  meals: MealDataWithVideos;
  loading: boolean;
  aiStatus: { hasHistory: boolean; canGenerate: boolean };
  mealSettings: MealSettings;
  savingMeals: Set<string>;
  enabledMealTypes: string[];
  user: any;
  onNavigateWeek: (direction: 'prev' | 'next') => void;
  onGenerateAIMeals: () => void;
  onGeneratePDF: () => void;
  onGenerateShoppingList: () => void;
  onClearMeals: () => void;
  onUpdateMeal: (day: string, mealType: string, value: string) => void;
  onFocusMealInput: (day: string, mealType: string) => void;
  onGetVideoIcon: (day: string, mealType: string) => React.ReactNode;
  onPdfTooltipStart: () => void;
  onPdfTooltipEnd: () => void;
  onShoppingTooltipStart: () => void;
  onShoppingTooltipEnd: () => void;
  onAiTooltipStart: () => void;
  onAiTooltipEnd: () => void;
  showPdfTooltip: boolean;
  showShoppingTooltip: boolean;
  showAiTooltip: boolean;
}

function PlanModeView({
  currentWeek,
  meals,
  loading,
  aiStatus,
  mealSettings,
  savingMeals,
  enabledMealTypes,
  user,
  onNavigateWeek,
  onGenerateAIMeals,
  onGeneratePDF,
  onGenerateShoppingList,
  onClearMeals,
  onUpdateMeal,
  onFocusMealInput,
  onGetVideoIcon,
  onPdfTooltipStart,
  onPdfTooltipEnd,
  onShoppingTooltipStart,
  onShoppingTooltipEnd,
  onAiTooltipStart,
  onAiTooltipEnd,
  showPdfTooltip,
  showShoppingTooltip,
  showAiTooltip,
}: PlanModeViewProps) {
  return (
    <div className="space-y-6">
      {/* Week Navigation - Desktop */}
      <div className="hidden md:flex items-center justify-between bg-white/80 backdrop-blur-sm rounded-xl shadow-lg p-4 border border-slate-200">
        <button
          onClick={() => onNavigateWeek('prev')}
          className="flex items-center px-4 py-2 text-sm font-medium text-gray-700 bg-gray-100 rounded-md hover:bg-gray-200 focus:outline-none focus:ring-2 focus:ring-offset-2 focus:ring-blue-500 transition-colors"
        >
          <ChevronLeft className="w-4 h-4 mr-2" />
          Previous
        </button>
        
        <div className="text-center">
          <h2 className="text-xl font-bold text-gray-900">
            {format(currentWeek, 'MMMM d')} - {format(addDays(currentWeek, 6), 'MMMM d, yyyy')}
          </h2>
        </div>
        
        <button
          onClick={() => onNavigateWeek('next')}
          className="flex items-center px-4 py-2 text-sm font-medium text-gray-700 bg-gray-100 rounded-md hover:bg-gray-200 focus:outline-none focus:ring-2 focus:ring-offset-2 focus:ring-blue-500 transition-colors"
        >
          Next
          <ChevronRight className="w-4 h-4 ml-2" />
        </button>
      </div>

      {/* Week Navigation - Mobile */}
      <div className="md:hidden bg-white/80 backdrop-blur-sm rounded-xl shadow-lg p-4 border border-slate-200">
        {/* Navigation Buttons */}
        <div className="flex items-center justify-between mb-4">
          <button
            onClick={() => onNavigateWeek('prev')}
            className="flex items-center px-4 py-2 text-sm font-medium text-gray-700 bg-gray-100 rounded-md hover:bg-gray-200 focus:outline-none focus:ring-2 focus:ring-offset-2 focus:ring-blue-500 transition-colors"
          >
            <ChevronLeft className="w-4 h-4 mr-2" />
            Previous
          </button>
          
          <button
            onClick={() => onNavigateWeek('next')}
            className="flex items-center px-4 py-2 text-sm font-medium text-gray-700 bg-gray-100 rounded-md hover:bg-gray-200 focus:outline-none focus:ring-2 focus:ring-offset-2 focus:ring-blue-500 transition-colors"
          >
            Next
            <ChevronRight className="w-4 h-4 ml-2" />
          </button>
        </div>
        
        {/* Separator */}
        <div className="border-t border-gray-200 mb-4"></div>
        
        {/* Week Dates Header */}
        <div className="text-center">
          <h2 className="text-xl font-bold text-gray-900">
            {format(currentWeek, 'MMM d')} - {format(addDays(currentWeek, 6), 'MMM d, yyyy')}
          </h2>
        </div>
      </div>

      {/* Meal Planning Table */}
      <div className="bg-white/80 backdrop-blur-sm shadow-xl rounded-xl overflow-hidden border border-slate-200">
      <div className="bg-gradient-to-r from-slate-50 to-blue-50 px-6 py-4 border-b border-slate-200">
        <div className="flex justify-between items-center">
          <div>
          </div>

          {/* Action Buttons */}
          <div className="flex items-center space-x-3 md:space-x-3 w-full md:w-auto">
            {/* 1. Fill with AI */}
            <button
              onClick={onGenerateAIMeals}
              disabled={loading}
              className="flex flex-col md:flex-row items-center justify-center flex-1 md:flex-none px-2 md:px-4 py-3 md:py-2 text-sm font-medium text-purple-700 bg-slate-50 hover:bg-slate-100 border border-purple-200 rounded-lg transition-colors disabled:opacity-50 disabled:cursor-not-allowed relative"
            >
              <Sparkles className="w-4 h-4 text-purple-600 mb-1 md:mb-0 md:mr-2" />
              <span className="text-xs md:text-sm">AI</span>
              {isGuestUser(user?.id) && (
                <span className="absolute -top-2 -right-2 bg-purple-600 text-white text-xs rounded-full w-5 h-5 flex items-center justify-center font-bold">
                  {getRemainingGuestUsage('ai')}
                </span>
              )}
            </button>
            
            {/* 2. Download PDF */}
            <button
              onClick={onGeneratePDF}
              className="flex flex-col md:flex-row items-center justify-center flex-1 md:flex-none px-2 md:px-4 py-3 md:py-2 text-sm font-medium text-blue-700 bg-slate-50 hover:bg-slate-100 border border-blue-200 rounded-lg transition-colors"
            >
              <FileDown className="w-4 h-4 text-blue-600 mb-1 md:mb-0 md:mr-2" />
              <span className="text-xs md:text-sm">PDF</span>
            </button>
            
            {/* 3. Shopping List */}
            <button
              onClick={onGenerateShoppingList}
              disabled={loading}
              className="flex flex-col md:flex-row items-center justify-center flex-1 md:flex-none px-2 md:px-4 py-3 md:py-2 text-sm font-medium text-green-700 bg-slate-50 hover:bg-slate-100 border border-green-200 rounded-lg transition-colors disabled:opacity-50 disabled:cursor-not-allowed relative"
            >
              <ShoppingCart className="w-4 h-4 text-green-600 mb-1 md:mb-0 md:mr-2" />
              <span className="text-xs md:text-sm">List</span>
              {isGuestUser(user?.id) && (
                <span className="absolute -top-2 -right-2 bg-green-600 text-white text-xs rounded-full w-5 h-5 flex items-center justify-center font-bold">
                  {getRemainingGuestUsage('shopping_list')}
                </span>
              )}
            </button>
            
            {/* 4. Clear Week */}
            <button
              onClick={onClearMeals}
              disabled={loading}
              className="flex flex-col md:flex-row items-center justify-center flex-1 md:flex-none px-2 md:px-4 py-3 md:py-2 text-sm font-medium text-red-700 bg-slate-50 hover:bg-slate-100 border border-red-200 rounded-lg transition-colors disabled:opacity-50 disabled:cursor-not-allowed"
            >
              <Trash2 className="w-4 h-4 text-red-600 mb-1 md:mb-0 md:mr-2" />
              <span className="text-xs md:text-sm">Clear</span>
            </button>
          </div>
        </div>
      </div>
      
      {/* Desktop Table View */}
      <div className="hidden md:block overflow-x-hidden">
        <table className="min-w-full">
          <thead className="bg-slate-50">
            <tr>
              <th className="px-6 py-4 text-left text-sm font-semibold text-gray-700 uppercase tracking-wider border-b  border-r border-gray-300">
                Day
              </th>
              {enabledMealTypes.map(mealType => (
                <th key={mealType} className="px-6 py-4 text-left text-sm font-semibold text-gray-700 uppercase tracking-wider border-b  border-r border-gray-300 last:border-r-0">
                  {getMealDisplayName(mealType)}
                </th>
              ))}
            </tr>
          </thead>
          <tbody className="bg-white divide-y divide-gray-200">
            {DAYS_OF_WEEK.map((day, index) => {
              const dayDate = new Date(currentWeek);
              dayDate.setDate(currentWeek.getDate() + index);
              
              return (
                <tr key={day} className={`${index % 2 === 0 ? 'bg-white' : 'bg-gray-100'}`}>
                  <td className="px-6 py-4 whitespace-nowrap border-r border-gray-300">
                    <div className="text-sm font-bold text-gray-900">
                      {day.charAt(0).toUpperCase() + day.slice(1)}
                    </div>
                    <div className="text-sm text-gray-600 font-medium">
                      {format(dayDate, 'MMM d')}
                    </div>
                  </td>
                  {enabledMealTypes.map(mealType => {
                    const meal = meals[day]?.[mealType];
                    const mealName = meal ? (typeof meal === 'string' ? meal : (meal.name || '')) : '';
                    const hasText = mealName.trim().length > 0;
                    
                    return (
                      <td key={mealType} className="px-0 py-0 whitespace-nowrap border-r border-gray-300 last:border-r-0">
                        <div className="relative group h-full">
                          <input
                            id={`meal-input-${day}-${mealType}`}
                            type="text"
                            value={mealName}
                            onChange={(e) => onUpdateMeal(day, mealType, e.target.value)}
                            placeholder={`Enter ${getMealPlaceholder(mealType)}...`}
                            className={`text-black w-full h-full px-6 py-4 pr-16 bg-transparent focus:outline-none focus:bg-blue-50/30 transition-all duration-200 ${
                              savingMeals.has(`${day}-${mealType}`) 
                                ? 'bg-blue-50' 
                                : ''
                            }`}
                          />
                          
                          {/* Loading spinner */}
                          {savingMeals.has(`${day}-${mealType}`) && (
                            <div className="absolute inset-y-0 right-4 flex items-center">
                              <div className="animate-spin rounded-full h-4 w-4 border-b-2 border-blue-600"></div>
                            </div>
                          )}
                          
                          {/* Action buttons - only show when there's text */}
                          {hasText && !savingMeals.has(`${day}-${mealType}`) && (
                            <div className="absolute inset-y-0 right-2 flex items-center space-x-1">
                              {/* Video button - only visible on hover */}
                              <div className="p-1 opacity-0 group-hover:opacity-100 transition-opacity duration-200">
                                {onGetVideoIcon(day, mealType)}
                              </div>
                              
                              {/* Edit button - always visible when text exists */}
                              <button
                                type="button"
                                onClick={() => onFocusMealInput(day, mealType)}
                                className="p-1 hover:bg-gray-200 rounded opacity-40 hover:opacity-100 transition-all duration-200"
                                title="Edit meal"
                              >
                                <Pencil className="h-4 w-4 text-gray-500 hover:text-gray-700" />
                              </button>
                            </div>
                          )}
                          
                          {/* Tooltip for meal name */}
                          {hasText && (
                            <div className="absolute bottom-full left-0 mb-2 px-3 py-2 bg-gray-900 text-white text-sm rounded-md opacity-0 group-hover:opacity-100 transition-opacity duration-200 pointer-events-none z-10 max-w-xs break-words shadow-lg">
                              <div className="text-white">
                                {mealName}
                              </div>
                              <div className="absolute top-full left-4 w-0 h-0 border-l-4 border-r-4 border-t-4 border-transparent border-t-gray-900"></div>
                            </div>
                          )}
                        </div>
                      </td>
                    );
                  })}
                </tr>
              );
            })}
          </tbody>
        </table>
      </div>

      {/* Mobile Card View */}
      <div className="md:hidden bg-white rounded-lg shadow-sm border border-gray-200 overflow-hidden">
        {DAYS_OF_WEEK.map((day, index) => {
          const dayDate = new Date(currentWeek);
          dayDate.setDate(currentWeek.getDate() + index);
          const isLastDay = index === DAYS_OF_WEEK.length - 1;
          
          return (
            <div key={day} className={isLastDay ? '' : 'border-b border-gray-200'}>
              {/* Day Header */}
              <div className="px-4 py-3 bg-gray-50 border-b border-gray-200">
                <div className="text-lg font-bold text-gray-900">
                  {day.charAt(0).toUpperCase() + day.slice(1)}
                </div>
                <div className="text-sm text-gray-600 font-medium">
                  {format(dayDate, 'MMM d')}
                </div>
              </div>
              
              {/* Meals Table-like Layout */}
              <div className="divide-y divide-gray-200">
                {enabledMealTypes.map((mealType, mealIndex) => {
                  const meal = meals[day]?.[mealType];
                  const mealName = meal ? (typeof meal === 'string' ? meal : (meal.name || '')) : '';
                  const hasText = mealName.trim().length > 0;
                  const isLastMeal = mealIndex === enabledMealTypes.length - 1;
                  
                  return (
                    <div key={mealType} className={`px-4 py-3 hover:bg-gray-50/50 ${isLastMeal ? '' : 'border-b border-gray-100'}`}>
                      <div className="flex items-center justify-between">
                        <div className="flex-1 min-w-0">
                          <label className="block text-sm font-medium text-gray-700 mb-1">
                            {getMealDisplayName(mealType)}
                          </label>
                          <div className="relative group">
                            <input
                              id={`meal-input-${day}-${mealType}`}
                              type="text"
                              value={mealName}
                              onChange={(e) => onUpdateMeal(day, mealType, e.target.value)}
                              placeholder={`Enter ${getMealPlaceholder(mealType)}...`}
                              className={`text-black w-full px-0 py-1 pr-16 bg-transparent border-0 focus:outline-none focus:bg-blue-50/30 transition-all duration-200 ${
                                savingMeals.has(`${day}-${mealType}`) 
                                  ? 'bg-blue-50' 
                                  : ''
                              }`}
                            />
                            
                            {/* Loading spinner */}
                            {savingMeals.has(`${day}-${mealType}`) && (
                              <div className="absolute inset-y-0 right-0 flex items-center">
                                <div className="animate-spin rounded-full h-4 w-4 border-b-2 border-blue-600"></div>
                              </div>
                            )}
                            
                            {/* Action buttons - only show when there's text */}
                            {hasText && !savingMeals.has(`${day}-${mealType}`) && (
                              <div className="absolute inset-y-0 right-0 flex items-center space-x-1">
                                {/* Video button - only visible on hover */}
                                <div className="p-1 opacity-0 group-hover:opacity-100 transition-opacity duration-200">
                                  {onGetVideoIcon(day, mealType)}
                                </div>
                                
                                {/* Edit button - always visible when text exists */}
                                <button
                                  type="button"
                                  onClick={() => onFocusMealInput(day, mealType)}
                                  className="p-1 hover:bg-gray-200 rounded opacity-40 hover:opacity-100 transition-all duration-200"
                                  title="Edit meal"
                                >
                                  <Pencil className="h-4 w-4 text-gray-500 hover:text-gray-700" />
                                </button>
                              </div>
                            )}
                            
                            {/* Tooltip for meal name */}
                            {hasText && (
                              <div className="absolute bottom-full left-0 mb-2 px-3 py-2 bg-gray-900 text-white text-sm rounded-md opacity-0 group-hover:opacity-100 transition-opacity duration-200 pointer-events-none z-10 max-w-xs break-words shadow-lg">
                                <div className="text-white">
                                  {mealName}
                                </div>
                                <div className="absolute top-full left-4 w-0 h-0 border-l-4 border-r-4 border-t-4 border-transparent border-t-gray-900"></div>
                              </div>
                            )}
                          </div>
                        </div>
                      </div>
                    </div>
                  );
                })}
              </div>
            </div>
          );
        })}
      </div>
    </div>
    </div>
  );
}

// Video Modal Component
interface VideoModalProps {
  isOpen: boolean;
  onClose: () => void;
  onSave: (videoUrl: string) => Promise<void>;
  currentVideoUrl: string;
  mealName: string;
}

function VideoModal({ isOpen, onClose, onSave, currentVideoUrl, mealName }: VideoModalProps) {
  const [videoUrl, setVideoUrl] = useState(currentVideoUrl);
  const [saving, setSaving] = useState(false);

  if (!isOpen) return null;

  const handleSave = async () => {
    setSaving(true);
    try {
      await onSave(videoUrl);
    } catch (error) {
      console.error('Error saving video URL:', error);
    } finally {
      setSaving(false);
    }
  };

  const extractVideoId = (url: string) => {
    const match = url.match(/(?:youtube\.com\/(?:[^\/]+\/.+\/|(?:v|e(?:mbed)?)\/|.*[?&]v=)|youtu\.be\/)([^"&?\/\s]{11})/);
    return match ? match[1] : null;
  };

  const videoId = extractVideoId(videoUrl);

  return (
    <div className="fixed inset-0 bg-black bg-opacity-50 flex items-center justify-center z-50">
      <div className="bg-white rounded-lg p-6 max-w-2xl w-full mx-4">
        <h2 className="text-xl font-bold mb-4">
          Attach YouTube Video for: {mealName}
        </h2>
        
        <div className="mb-4">
          <label className="block text-sm font-medium text-gray-700 mb-2">
            YouTube Video URL:
          </label>
          <input
            type="url"
            value={videoUrl}
            onChange={(e) => setVideoUrl(e.target.value)}
            placeholder="https://www.youtube.com/watch?v=..."
            className="w-full border border-gray-300 rounded px-3 py-2 focus:outline-none focus:ring-2 focus:ring-blue-500"
          />
        </div>

        {videoId && (
          <div className="mb-4">
            <h3 className="text-sm font-medium text-gray-700 mb-2">Preview:</h3>
            <div className="aspect-video bg-gray-100 rounded">
              <iframe
                width="100%"
                height="100%"
                src={`https://www.youtube.com/embed/${videoId}`}
                title="YouTube video player"
                frameBorder="0"
                allow="accelerometer; autoplay; clipboard-write; encrypted-media; gyroscope; picture-in-picture"
                allowFullScreen
              ></iframe>
            </div>
          </div>
        )}

        <div className="flex gap-2 justify-end">
          <button
            onClick={onClose}
            disabled={saving}
            className="px-4 py-2 text-gray-600 border border-gray-300 rounded hover:bg-gray-50 disabled:opacity-50"
          >
            Cancel
          </button>
          <button
            onClick={handleSave}
            disabled={saving}
            className="px-4 py-2 bg-blue-600 text-white rounded hover:bg-blue-700 disabled:opacity-50"
          >
            {saving ? 'Saving...' : 'Save Video'}
          </button>
        </div>
      </div>
    </div>
  );
} <|MERGE_RESOLUTION|>--- conflicted
+++ resolved
@@ -934,44 +934,6 @@
     <div className="min-h-screen bg-gradient-to-br ">
       <div className="max-w-7xl mx-auto px-4 sm:px-6 lg:px-8 md:py-8">
         <div className="space-y-6">
-<<<<<<< HEAD
-          {/* Onboarding Tooltip */}
-        {continueFromOnboarding && showOnboardingTooltip && (
-          <div className="bg-blue-50 border border-blue-200 rounded-lg p-4 shadow-sm relative">
-            <div className="flex items-start">
-              <div className="flex-shrink-0">
-                <div className="w-8 h-8 bg-blue-100 rounded-full flex items-center justify-center">
-                  <svg className="w-4 h-4 text-blue-600" fill="none" stroke="currentColor" viewBox="0 0 24 24">
-                    <path strokeLinecap="round" strokeLinejoin="round" strokeWidth={2} d="M13 16h-1v-4h-1m1-4h.01M21 12a9 9 0 11-18 0 9 9 0 0118 0z" />
-                  </svg>
-                </div>
-              </div>
-              <div className="ml-3 flex-1">
-                <h3 className="text-sm font-medium text-blue-900">
-                  Your meal plan is ready!
-                </h3>
-                <p className="mt-1 text-sm text-blue-700">
-                  You're free to edit/delete any meal in the plan below. Click on any meal to modify it, or use the AI assistant to fill the empty slots.
-                </p>
-              </div>
-              <div className="ml-4 flex-shrink-0">
-                <button
-                  type="button"
-                  onClick={() => setShowOnboardingTooltip(false)}
-                  className="bg-blue-50 rounded-md p-1.5 text-blue-400 hover:bg-blue-100 hover:text-blue-500 focus:outline-none focus:ring-2 focus:ring-blue-500 focus:ring-offset-2 focus:ring-offset-blue-50"
-                >
-                  <span className="sr-only">Dismiss</span>
-                  <svg className="w-4 h-4" fill="none" stroke="currentColor" viewBox="0 0 24 24">
-                    <path strokeLinecap="round" strokeLinejoin="round" strokeWidth={2} d="M6 18L18 6M6 6l12 12" />
-                  </svg>
-                </button>
-              </div>
-            </div>
-          </div>
-        )}
-=======
-
->>>>>>> a5984e09dfb98d15a42da8db28b8c1c1995ed933
 
         {/* Mode Switcher - Chrome-like Full Width Tabs */}
         {!continueFromOnboarding && <div className="w-full bg-white/80 backdrop-blur-sm shadow-lg border border-slate-200 border-b-0">
