--- conflicted
+++ resolved
@@ -1662,25 +1662,7 @@
                     const mealName = meal ? (typeof meal === 'string' ? meal : (meal.name || '')) : '';
                     const calories = meal && typeof meal === 'object' ? meal.calories : undefined;
                     const hasText = mealName.trim().length > 0;
-<<<<<<< HEAD
                     const showCalorieInfo = user?.dietaryPreferences?.showCalories && calories;
-                    
-                    return (
-                      <td key={mealType} className="px-0 py-0 whitespace-nowrap border-r border-gray-300 last:border-r-0">
-                        <div className="relative group h-full">
-                          <input
-                            id={`meal-input-desktop-${day}-${mealType}`}
-                            type="text"
-                            value={mealName}
-                            onChange={(e) => onUpdateMeal(day, mealType, e.target.value)}
-                            placeholder={`Enter ${getMealPlaceholder(mealType)}...`}
-                            className={`text-black w-full h-full px-6 py-6 pr-16 bg-transparent focus:outline-none focus:bg-blue-50/30 transition-all duration-200 ${
-                              savingMeals.has(`${day}-${mealType}`) 
-                                ? 'bg-blue-50' 
-                                : ''
-                            }`}
-                          />
-=======
                     const isEditing = editingMeal?.day === day && editingMeal?.mealType === mealType;
                     
                     return (
@@ -1719,7 +1701,6 @@
                               <span className="line-clamp-2 leading-relaxed break-words">{mealName}</span>
                             </div>
                           )}
->>>>>>> d97bc304
                           
                           {/* Calorie badge - top right, separate from action buttons */}
                           {showCalorieInfo && hasText && (
@@ -1804,22 +1785,16 @@
                     <div key={mealType} className={`px-4 py-3 hover:bg-gray-50/50 ${isLastMeal ? '' : 'border-b border-gray-100'}`}>
                       <div className="flex items-start justify-between">
                         <div className="flex-1 min-w-0">
-<<<<<<< HEAD
-                          <div className="flex items-center gap-2 mb-1">
-                            <label className="block text-sm font-medium text-gray-700">
-                              {getMealDisplayName(mealType)}
-                            </label>
-                            {/* Calorie badge - next to meal name for mobile */}
-                            {showCalorieInfo && hasText && (
+
+                          <div className={`inline-flex items-center px-3 py-1 rounded-full text-xs font-semibold mb-2 ${getMealTypePillClasses(mealType)}`}>
+                            {getMealDisplayName(mealType)}
+                          </div>
+                          {/* Calorie badge - next to meal name for mobile */}
+                          {showCalorieInfo && hasText && (
                               <span className="bg-orange-50 text-orange-600 text-xs font-medium px-2 py-0.5 rounded border border-orange-200">
                                 {calories} kcal
                               </span>
                             )}
-=======
-                          <div className={`inline-flex items-center px-3 py-1 rounded-full text-xs font-semibold mb-2 ${getMealTypePillClasses(mealType)}`}>
-                            {getMealDisplayName(mealType)}
->>>>>>> d97bc304
-                          </div>
                           <div className="relative group">
                             {isEditing ? (
                               // Show textarea when editing
