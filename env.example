--- conflicted
+++ resolved
@@ -15,14 +15,12 @@
 # Mixpanel Analytics
 MIXPANEL_TOKEN=your_mixpanel_token_here
 
-<<<<<<< HEAD
 # Guest User Limits
 GUEST_AI_LIMIT=3
 GUEST_SHOPPING_LIST_LIMIT=3
-=======
+
 # Analytics Control
 # Set to 'true' to enable analytics (disabled by default for security)
 ANALYTICS_ENABLED=false
->>>>>>> a5984e09
 
 # Other environment variables can be added here