--- conflicted
+++ resolved
@@ -28,11 +28,8 @@
   private measurementId: string | null = null;
   private mixpanelToken: string | null = null;
   private mixpanelInitialized = false;
-<<<<<<< HEAD
   private mixPanelServerInstance: any = null;
-=======
   private isEnabled = false;
->>>>>>> de1bffab
 
   // Initialize analytics service
   init(measurementId: string, userId?: string, mixpanelToken?: string) {
